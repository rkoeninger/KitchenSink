﻿<?xml version="1.0" encoding="utf-8"?>
<Project ToolsVersion="12.0" DefaultTargets="Build" xmlns="http://schemas.microsoft.com/developer/msbuild/2003">
  <Import Project="$(MSBuildExtensionsPath)\$(MSBuildToolsVersion)\Microsoft.Common.props" Condition="Exists('$(MSBuildExtensionsPath)\$(MSBuildToolsVersion)\Microsoft.Common.props')" />
  <PropertyGroup>
    <Configuration Condition=" '$(Configuration)' == '' ">Debug</Configuration>
    <Platform Condition=" '$(Platform)' == '' ">AnyCPU</Platform>
    <ProjectGuid>{E993D487-E0D8-44EF-87D8-D335ECAA6CFA}</ProjectGuid>
    <OutputType>Library</OutputType>
    <AppDesignerFolder>Properties</AppDesignerFolder>
    <RootNamespace>KitchenSink</RootNamespace>
    <AssemblyName>KitchenSink</AssemblyName>
    <TargetFrameworkVersion>v4.6.1</TargetFrameworkVersion>
    <FileAlignment>512</FileAlignment>
    <TargetFrameworkProfile />
  </PropertyGroup>
  <PropertyGroup Condition=" '$(Configuration)|$(Platform)' == 'Debug|AnyCPU' ">
    <DebugSymbols>true</DebugSymbols>
    <DebugType>full</DebugType>
    <Optimize>false</Optimize>
    <OutputPath>bin\Debug\</OutputPath>
    <DefineConstants>DEBUG;TRACE</DefineConstants>
    <ErrorReport>prompt</ErrorReport>
    <WarningLevel>4</WarningLevel>
  </PropertyGroup>
  <PropertyGroup Condition=" '$(Configuration)|$(Platform)' == 'Release|AnyCPU' ">
    <DebugType>pdbonly</DebugType>
    <Optimize>true</Optimize>
    <OutputPath>bin\Release\</OutputPath>
    <DefineConstants>TRACE</DefineConstants>
    <ErrorReport>prompt</ErrorReport>
    <WarningLevel>4</WarningLevel>
  </PropertyGroup>
  <ItemGroup>
    <Reference Include="System" />
    <Reference Include="System.Core" />
    <Reference Include="System.Xml.Linq" />
    <Reference Include="System.Data.DataSetExtensions" />
    <Reference Include="Microsoft.CSharp" />
    <Reference Include="System.Data" />
    <Reference Include="System.Xml" />
  </ItemGroup>
  <ItemGroup>
    <Compile Include="CollectionOperators.cs" />
<<<<<<< HEAD
    <Compile Include="Concurrent\Lock.cs" />
=======
    <Compile Include="Collections\DefaultingDictionary.cs" />
    <Compile Include="Collections\DictionaryGrouping.cs" />
    <Compile Include="Collections\DictionaryLookup.cs" />
    <Compile Include="Collections\PairingHeap.cs" />
    <Compile Include="Collections\RadixDictionary.cs" />
    <Compile Include="Collections\RoseTree.cs" />
>>>>>>> 6e26615d
    <Compile Include="Control\Case.cs" />
    <Compile Include="Control\Cond.cs" />
    <Compile Include="Either.cs" />
    <Compile Include="Extensions\DictionaryExtensions.cs" />
    <Compile Include="Extensions\EnumerableExtensions.cs" />
    <Compile Include="Extensions\DateTimeExtensions.cs" />
    <Compile Include="Extensions\EnumerableMaybeExtensions.cs" />
    <Compile Include="Extensions\MathExtensions.cs" />
    <Compile Include="Extensions\StreamExtensions.cs" />
    <Compile Include="Extensions\StringExtensions.cs" />
    <Compile Include="Extensions\FuncExtensions.cs" />
    <Compile Include="Extensions\TypeExtensions.cs" />
    <Compile Include="Operators.cs" />
    <Compile Include="Scope.cs" />
    <Compile Include="Testing\All.cs" />
    <Compile Include="Testing\Check.cs" />
    <Compile Include="Timekeeping\DateSpan.cs" />
    <Compile Include="Injection\Exceptions.cs" />
    <Compile Include="Injection\SingleUse.cs" />
    <Compile Include="FilePath.cs" />
    <Compile Include="HList.cs" />
    <Compile Include="Collections\MultiKeyDictionary.cs" />
    <Compile Include="Injection\Needs.cs" />
    <Compile Include="Purity\IO.cs" />
    <Compile Include="Purity\Lens.cs" />
    <Compile Include="NewType.cs" />
    <Compile Include="Testing\Rand.cs" />
    <Compile Include="Properties\AssemblyInfo.cs" />
    <Compile Include="Comparison.cs" />
    <Compile Include="Testing\Sample.cs" />
    <Compile Include="Slang.cs" />
    <Compile Include="Testing\Expect.cs" />
    <Compile Include="Maybe.cs" />
    <Compile Include="Timekeeping\Date.cs" />
    <Compile Include="HSet.cs" />
    <Compile Include="Unit.cs" />
    <Compile Include="Validation.cs" />
    <Compile Include="Void.cs" />
    <Compile Include="Xml.cs" />
  </ItemGroup>
  <ItemGroup />
  <Import Project="$(MSBuildToolsPath)\Microsoft.CSharp.targets" />
</Project><|MERGE_RESOLUTION|>--- conflicted
+++ resolved
@@ -41,16 +41,13 @@
   </ItemGroup>
   <ItemGroup>
     <Compile Include="CollectionOperators.cs" />
-<<<<<<< HEAD
-    <Compile Include="Concurrent\Lock.cs" />
-=======
     <Compile Include="Collections\DefaultingDictionary.cs" />
     <Compile Include="Collections\DictionaryGrouping.cs" />
     <Compile Include="Collections\DictionaryLookup.cs" />
     <Compile Include="Collections\PairingHeap.cs" />
     <Compile Include="Collections\RadixDictionary.cs" />
     <Compile Include="Collections\RoseTree.cs" />
->>>>>>> 6e26615d
+    <Compile Include="Concurrent\Lock.cs" />
     <Compile Include="Control\Case.cs" />
     <Compile Include="Control\Cond.cs" />
     <Compile Include="Either.cs" />
